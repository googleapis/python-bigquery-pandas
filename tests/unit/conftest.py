--- conflicted
+++ resolved
@@ -55,41 +55,7 @@
     # Constructor returns the mock itself, so this mock can be treated as the
     # constructor or the instance.
     mock_client.return_value = mock_client
-<<<<<<< HEAD
-
-    mock_query = mock.create_autospec(google.cloud.bigquery.QueryJob)
-    mock_query.job_id = "some-random-id"
-    mock_query.state = "DONE"
-    mock_rows = mock.create_autospec(google.cloud.bigquery.table.RowIterator)
-    mock_rows.total_rows = 1
-
-    mock_rows.__iter__.return_value = [(1,)]
-    mock_query.result.return_value = mock_rows
-    mock_client.list_rows.return_value = mock_rows
-    mock_client.query.return_value = mock_query
-    # Mock table creation.
     monkeypatch.setattr(google.cloud.bigquery, "Client", mock_client)
     mock_client.reset_mock()
 
-    # Mock out SELECT 1 query results.
-    def generate_schema():
-        query = mock_client.query.call_args[0][0] if mock_client.query.call_args else ""
-        if query == "SELECT 1 AS int_col":
-            return [google.cloud.bigquery.SchemaField("int_col", "INTEGER")]
-        else:
-            return [google.cloud.bigquery.SchemaField("_f0", "INTEGER")]
-
-    type(mock_rows).schema = mock.PropertyMock(side_effect=generate_schema)
-
-    # Mock out get_table.
-    def get_table(table_ref_or_id, **kwargs):
-        return google.cloud.bigquery.Table(table_ref_or_id)
-
-    mock_client.get_table.side_effect = get_table
-
-=======
-    monkeypatch.setattr(google.cloud.bigquery, "Client", mock_client)
-    mock_client.reset_mock()
-
->>>>>>> 04cbb848
     return mock_client