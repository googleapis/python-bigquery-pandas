--- conflicted
+++ resolved
@@ -196,10 +196,9 @@
                         datetime.date(1970, 1, 1),
                         datetime.date(9999, 12, 31),
                     ],
-<<<<<<< HEAD
                     # DATETIME values outside of the range for pandas timestamp
                     # require `date_as_object` parameter in
-                    # google-cloud-bigquery versions 1.x and 2.x.
+                    # google-cloud-bigquery versions 1.x and 2.x, but not 3.x.
                     # https://github.com/googleapis/python-bigquery-pandas/issues/365
                     "datetime_col": [
                         datetime.datetime(1, 1, 1),
@@ -220,31 +219,6 @@
                             tzinfo=datetime.timezone.utc,
                         ),
                     ],
-=======
-                    # TODO: DATETIME/TIMESTAMP values outside of the range for
-                    # pandas timestamp require `date_as_object` parameter in
-                    # google-cloud-bigquery versions 1.x and 2.x.
-                    # https://github.com/googleapis/python-bigquery-pandas/issues/365
-                    # "datetime_col": [
-                    #     datetime.datetime(1, 1, 1),
-                    #     datetime.datetime(1970, 1, 1),
-                    #     datetime.datetime(9999, 12, 31, 23, 59, 59, 999999),
-                    # ],
-                    # "timestamp_col": [
-                    #     datetime.datetime(1, 1, 1, tzinfo=datetime.timezone.utc),
-                    #     datetime.datetime(1970, 1, 1, tzinfo=datetime.timezone.utc),
-                    #     datetime.datetime(
-                    #         9999,
-                    #         12,
-                    #         31,
-                    #         23,
-                    #         59,
-                    #         59,
-                    #         999999,
-                    #         tzinfo=datetime.timezone.utc,
-                    #     ),
-                    # ],
->>>>>>> 3f7900bf
                 },
                 columns=["row_num", "date_col", "datetime_col", "timestamp_col"],
             ),
