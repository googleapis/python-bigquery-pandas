# Copyright (c) 2017 pandas-gbq Authors All rights reserved.
# Use of this source code is governed by a BSD-style
# license that can be found in the LICENSE file.

import datetime
import decimal
import functools
import random

import db_dtypes
import pandas
import pandas.testing
import pytest

try:
    import db_dtypes
except ImportError:
    db_dtypes = None


pytest.importorskip("google.cloud.bigquery", minversion="1.24.0")


<<<<<<< HEAD
@pytest.fixture(params=["load_parquet", "load_csv"])
=======
@pytest.fixture(params=["default", "load_parquet", "load_csv"])
>>>>>>> 3e70975f
def api_method(request):
    return request.param


@pytest.fixture
def method_under_test(credentials, project_id):
    import pandas_gbq

    return functools.partial(
        pandas_gbq.to_gbq, project_id=project_id, credentials=credentials
    )


@pytest.mark.parametrize(
    ["input_series", "skip_csv"],
    [
        # Ensure that 64-bit floating point numbers are unchanged.
        # See: https://github.com/pydata/pandas-gbq/issues/326
        (
            pandas.Series(
                [
                    0.14285714285714285,
                    0.4406779661016949,
                    1.05148,
                    1.05153,
                    1.8571428571428572,
                    2.718281828459045,
                    3.141592653589793,
                    2.0988936657440586e43,
                ],
                name="test_col",
            ),
            False,
        ),
        (
            pandas.Series(
                [
                    "abc",
                    "defg",
                    # Ensure that unicode characters are encoded. See:
                    # https://github.com/googleapis/python-bigquery-pandas/issues/106
                    "信用卡",
                    "Skywalker™",
                    "hülle",
                ],
                name="test_col",
            ),
            False,
        ),
        (
            pandas.Series(
                [
                    "abc",
                    "defg",
                    # Ensure that empty strings are written as empty string,
                    # not NULL. See:
                    # https://github.com/googleapis/python-bigquery-pandas/issues/366
                    "",
                    None,
                ],
                name="empty_strings",
            ),
            True,
        ),
    ],
)
def test_series_round_trip(
    method_under_test,
    random_dataset_id,
    bigquery_client,
    input_series,
    api_method,
    skip_csv,
):
    if api_method == "load_csv" and skip_csv:
        pytest.skip("Loading with CSV not supported.")
    table_id = f"{random_dataset_id}.round_trip_{random.randrange(1_000_000)}"
    input_series = input_series.sort_values().reset_index(drop=True)
    df = pandas.DataFrame(
        # Some errors only occur in multi-column dataframes. See:
        # https://github.com/googleapis/python-bigquery-pandas/issues/366
        {"test_col": input_series, "test_col2": input_series}
    )
    method_under_test(df, table_id, api_method=api_method)

    round_trip = bigquery_client.list_rows(table_id).to_dataframe()
    round_trip_series = round_trip["test_col"].sort_values().reset_index(drop=True)
    pandas.testing.assert_series_equal(
        round_trip_series, input_series, check_exact=True, check_names=False,
    )


DATAFRAME_ROUND_TRIPS = [
    # Ensure that a DATE column can be written with datetime64[ns] dtype
    # data. See:
    # https://github.com/googleapis/python-bigquery-pandas/issues/362
    (
        pandas.DataFrame(
            {
<<<<<<< HEAD
                "row_num": [0, 1, 2],
=======
>>>>>>> 3e70975f
                "date_col": pandas.Series(
                    ["2021-04-17", "1999-12-31", "2038-01-19"], dtype="datetime64[ns]",
                ),
            }
        ),
<<<<<<< HEAD
        None,
        [{"name": "date_col", "type": "DATE"}],
        True,
    ),
    (
        (
            pandas.DataFrame(
                {
                    "row_num": [0, 1, 2],
                    "date_col": pandas.Series(
                        ["2021-04-17", "1999-12-31", "2038-01-19"],
                        dtype=db_dtypes.DateDtype(),
                    ),
                }
            ),
            None,
            [{"name": "date_col", "type": "DATE"}],
            False,
        )
    ),
    # Loading a DATE column should work for string objects. See:
    # https://github.com/googleapis/python-bigquery-pandas/issues/421
    (
        pandas.DataFrame(
            {"row_num": [123], "date_col": ["2021-12-12"]},
            columns=["row_num", "date_col"],
        ),
        pandas.DataFrame(
            {"row_num": [123], "date_col": [datetime.date(2021, 12, 12)]},
            columns=["row_num", "date_col"],
        ),
        [{"name": "row_num", "type": "INTEGER"}, {"name": "date_col", "type": "DATE"}],
        False,
    ),
    # Loading a NUMERIC column should work for floating point objects. See:
    # https://github.com/googleapis/python-bigquery-pandas/issues/421
    (
        pandas.DataFrame(
            {"row_num": [123], "num_col": [1.25]}, columns=["row_num", "num_col"],
        ),
        pandas.DataFrame(
            {"row_num": [123], "num_col": [decimal.Decimal("1.25")]},
            columns=["row_num", "num_col"],
        ),
        [
            {"name": "row_num", "type": "INTEGER"},
            {"name": "num_col", "type": "NUMERIC"},
        ],
        False,
    ),
]


@pytest.mark.parametrize(
    ["input_df", "expected_df", "table_schema", "skip_csv"], DATAFRAME_ROUND_TRIPS
=======
        [{"name": "date_col", "type": "DATE"}],
        True,
    ),
]
if db_dtypes is not None:
    DATAFRAME_ROUND_TRIPS.append(
        (
            pandas.DataFrame(
                {
                    "date_col": pandas.Series(
                        ["2021-04-17", "1999-12-31", "2038-01-19"], dtype="dbdate",
                    ),
                }
            ),
            [{"name": "date_col", "type": "DATE"}],
            False,
        )
    )


@pytest.mark.parametrize(
    ["input_df", "table_schema", "skip_csv"], DATAFRAME_ROUND_TRIPS
>>>>>>> 3e70975f
)
def test_dataframe_round_trip_with_table_schema(
    method_under_test,
    random_dataset_id,
    bigquery_client,
    input_df,
<<<<<<< HEAD
    expected_df,
=======
>>>>>>> 3e70975f
    table_schema,
    api_method,
    skip_csv,
):
    if api_method == "load_csv" and skip_csv:
        pytest.skip("Loading with CSV not supported.")
<<<<<<< HEAD
    if expected_df is None:
        expected_df = input_df
    table_id = f"{random_dataset_id}.round_trip_w_schema_{random.randrange(1_000_000)}"
=======
    table_id = f"{random_dataset_id}.round_trip_w_schema_{random.randrange(1_000_000)}"
    input_df["row_num"] = input_df.index
    input_df.sort_values("row_num", inplace=True)
>>>>>>> 3e70975f
    method_under_test(
        input_df, table_id, table_schema=table_schema, api_method=api_method
    )
    round_trip = bigquery_client.list_rows(table_id).to_dataframe(
<<<<<<< HEAD
        dtypes=dict(zip(expected_df.columns, expected_df.dtypes))
    )
    round_trip.sort_values("row_num", inplace=True)
    pandas.testing.assert_frame_equal(expected_df, round_trip)
=======
        dtypes=dict(zip(input_df.columns, input_df.dtypes))
    )
    round_trip.sort_values("row_num", inplace=True)
    pandas.testing.assert_frame_equal(input_df, round_trip)
>>>>>>> 3e70975f
<|MERGE_RESOLUTION|>--- conflicted
+++ resolved
@@ -21,11 +21,7 @@
 pytest.importorskip("google.cloud.bigquery", minversion="1.24.0")
 
 
-<<<<<<< HEAD
 @pytest.fixture(params=["load_parquet", "load_csv"])
-=======
-@pytest.fixture(params=["default", "load_parquet", "load_csv"])
->>>>>>> 3e70975f
 def api_method(request):
     return request.param
 
@@ -125,16 +121,12 @@
     (
         pandas.DataFrame(
             {
-<<<<<<< HEAD
                 "row_num": [0, 1, 2],
-=======
->>>>>>> 3e70975f
                 "date_col": pandas.Series(
                     ["2021-04-17", "1999-12-31", "2038-01-19"], dtype="datetime64[ns]",
                 ),
             }
         ),
-<<<<<<< HEAD
         None,
         [{"name": "date_col", "type": "DATE"}],
         True,
@@ -190,67 +182,27 @@
 
 @pytest.mark.parametrize(
     ["input_df", "expected_df", "table_schema", "skip_csv"], DATAFRAME_ROUND_TRIPS
-=======
-        [{"name": "date_col", "type": "DATE"}],
-        True,
-    ),
-]
-if db_dtypes is not None:
-    DATAFRAME_ROUND_TRIPS.append(
-        (
-            pandas.DataFrame(
-                {
-                    "date_col": pandas.Series(
-                        ["2021-04-17", "1999-12-31", "2038-01-19"], dtype="dbdate",
-                    ),
-                }
-            ),
-            [{"name": "date_col", "type": "DATE"}],
-            False,
-        )
-    )
-
-
-@pytest.mark.parametrize(
-    ["input_df", "table_schema", "skip_csv"], DATAFRAME_ROUND_TRIPS
->>>>>>> 3e70975f
 )
 def test_dataframe_round_trip_with_table_schema(
     method_under_test,
     random_dataset_id,
     bigquery_client,
     input_df,
-<<<<<<< HEAD
     expected_df,
-=======
->>>>>>> 3e70975f
     table_schema,
     api_method,
     skip_csv,
 ):
     if api_method == "load_csv" and skip_csv:
         pytest.skip("Loading with CSV not supported.")
-<<<<<<< HEAD
     if expected_df is None:
         expected_df = input_df
     table_id = f"{random_dataset_id}.round_trip_w_schema_{random.randrange(1_000_000)}"
-=======
-    table_id = f"{random_dataset_id}.round_trip_w_schema_{random.randrange(1_000_000)}"
-    input_df["row_num"] = input_df.index
-    input_df.sort_values("row_num", inplace=True)
->>>>>>> 3e70975f
     method_under_test(
         input_df, table_id, table_schema=table_schema, api_method=api_method
     )
     round_trip = bigquery_client.list_rows(table_id).to_dataframe(
-<<<<<<< HEAD
         dtypes=dict(zip(expected_df.columns, expected_df.dtypes))
     )
     round_trip.sort_values("row_num", inplace=True)
-    pandas.testing.assert_frame_equal(expected_df, round_trip)
-=======
-        dtypes=dict(zip(input_df.columns, input_df.dtypes))
-    )
-    round_trip.sort_values("row_num", inplace=True)
-    pandas.testing.assert_frame_equal(input_df, round_trip)
->>>>>>> 3e70975f
+    pandas.testing.assert_frame_equal(expected_df, round_trip)