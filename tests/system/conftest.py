--- conflicted
+++ resolved
@@ -2,13 +2,10 @@
 # Use of this source code is governed by a BSD-style
 # license that can be found in the LICENSE file.
 
-<<<<<<< HEAD
-=======
 import os
 import pathlib
 
 from google.cloud import bigquery
->>>>>>> 1e8b8bb6
 import pytest
 import test_utils.prefixer
 
@@ -53,22 +50,13 @@
 def project_id(bigquery_client) -> str:
     return bigquery_client.project
 
-import pandas_gbq.auth
 
-<<<<<<< HEAD
-
-=======
->>>>>>> 1e8b8bb6
 @pytest.fixture(scope="session")
 def project(project_id):
     return project_id
 
 
 @pytest.fixture()
-<<<<<<< HEAD
-def credentials(project_id):
-    pandas_gbq.auth.get_credentials(project_id=project_id, auth_local_webserver=True)
-=======
 def random_dataset_id(bigquery_client: bigquery.Client, project_id: str):
     dataset_id = prefixer.create_prefix()
     full_dataset_id = f"{project_id}.{dataset_id}"
@@ -76,7 +64,6 @@
     bigquery_client.delete_dataset(
         full_dataset_id, delete_contents=True, not_found_ok=True
     )
->>>>>>> 1e8b8bb6
 
 
 @pytest.fixture()
