--- conflicted
+++ resolved
@@ -5,23 +5,15 @@
 import uuid
 import warnings
 from datetime import datetime
-<<<<<<< HEAD
 from io import BytesIO
-from time import sleep
 
 import numpy as np
 import pandas as pd
 from google.cloud.bigquery.job import ExtractJobConfig
-from pandas import DataFrame, compat
-=======
-
-import numpy as np
 from pandas import DataFrame
->>>>>>> d6b7507a
 from pandas.compat import lzip
 
 from pandas_gbq.exceptions import AccessDenied
-
 
 logger = logging.getLogger(__name__)
 
