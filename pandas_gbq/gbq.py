--- conflicted
+++ resolved
@@ -734,10 +734,6 @@
     query_or_table,
     project_id=None,
     index_col=None,
-<<<<<<< HEAD
-=======
-    col_order=None,
->>>>>>> c26d2fe8
     columns=None,
     reauth=False,
     auth_local_webserver=True,
@@ -983,10 +979,7 @@
         raise ValueError("Must specify either columns or col_order, not both")
 
     # Change the order of columns in the DataFrame based on provided list
-<<<<<<< HEAD
     # TODO(kiraksi): allow columns to be a subset of all columns in the table, with follow up PR
-=======
->>>>>>> c26d2fe8
     if columns is not None:
         if sorted(columns) == sorted(final_df.columns):
             final_df = final_df[columns]
