--- conflicted
+++ resolved
@@ -832,11 +832,8 @@
             "a future version. Set logging level in order to vary "
             "verbosity", FutureWarning, stacklevel=1)
 
-<<<<<<< HEAD
     _test_google_api_imports()
 
-=======
->>>>>>> d038aceb
     if dialect not in ('legacy', 'standard'):
         raise ValueError("'{0}' is not valid for dialect".format(dialect))
 
