--- conflicted
+++ resolved
@@ -2,15 +2,13 @@
 # Use of this source code is governed by a BSD-style
 # license that can be found in the LICENSE file.
 
+from datetime import datetime
 import logging
 import re
 import time
 import typing
+from typing import Any, Dict, Optional, Sequence, Union
 import warnings
-from typing import Any, Dict, Sequence
-from datetime import datetime
-import typing
-from typing import Any, Dict, Optional, Union
 
 import numpy as np
 
@@ -39,17 +37,12 @@
 import pandas_gbq.schema
 import pandas_gbq.timestamp
 
-# Avoid circular imports by importing only during type checks.
-if typing.TYPE_CHECKING:
-    import pandas
-
-
-logger = logging.getLogger(__name__)
-
 try:
     import tqdm  # noqa
 except ImportError:
     tqdm = None
+
+logger = logging.getLogger(__name__)
 
 
 def _test_google_api_imports():
@@ -400,17 +393,12 @@
         raise GenericGBQException("Reason: {0}".format(ex))
 
     def download_table(
-<<<<<<< HEAD
-        self, table_id, max_results=None, progress_bar_type=None, dtypes=None
-    ):
-=======
         self,
         table_id: str,
         max_results: Optional[int] = None,
         progress_bar_type: Optional[str] = None,
         dtypes: Optional[Dict[str, Union[str, Any]]] = None,
     ) -> "pandas.DataFrame":
->>>>>>> 04cbb848
         self._start_timer()
 
         try:
