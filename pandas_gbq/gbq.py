--- conflicted
+++ resolved
@@ -8,14 +8,7 @@
 from time import sleep
 
 import numpy as np
-<<<<<<< HEAD
-
-from distutils.version import StrictVersion
-from pandas import compat, DataFrame
-=======
 from pandas import DataFrame, compat
-from pandas.compat import lzip
->>>>>>> 369959a6
 
 
 def _check_google_client_version():
@@ -717,7 +710,6 @@
                  'TIMESTAMP': 'M8[ns]'}
 
     fields = schema['fields']
-<<<<<<< HEAD
 
     column_dtypes = {
         str(field['name']):
@@ -728,23 +720,6 @@
     for column in df:
         df[column] = df[column].astype(column_dtypes[column])
     return df
-=======
-    col_types = [field['type'] for field in fields]
-    col_names = [str(field['name']) for field in fields]
-    col_dtypes = [
-        dtype_map.get(field['type'].upper(), object)
-        if field['mode'] != 'repeated'
-        else object
-        for field in fields
-    ]
-    page_array = np.zeros((len(rows),), dtype=lzip(col_names, col_dtypes))
-    for row_num, entries in enumerate(rows):
-        for col_num in range(len(col_types)):
-            field_value = entries[col_num]
-            page_array[row_num][col_num] = field_value
-
-    return DataFrame(page_array, columns=col_names)
->>>>>>> 369959a6
 
 
 def read_gbq(query, project_id=None, index_col=None, col_order=None,
