--- conflicted
+++ resolved
@@ -279,75 +279,9 @@
         assert isinstance(credentials, Credentials)
 
 
-<<<<<<< HEAD
-class TestGBQConnectorIntegrationWithServiceAccountKeyPath(object):
-
-    def setup_method(self, method):
-        _setup_common()
-
-        _skip_if_no_project_id()
-        _skip_if_no_private_key_path()
-
-        self.sut = gbq.GbqConnector(_get_project_id(),
-                                    private_key=_get_private_key_path())
-
-    def test_should_be_able_to_make_a_connector(self):
-        assert self.sut is not None
-
-    def test_should_be_able_to_get_valid_credentials(self):
-        credentials = self.sut.get_credentials()
-        assert credentials.valid
-
-    def test_should_be_able_to_get_a_bigquery_client(self):
-        bigquery_client = self.sut.get_client()
-        assert bigquery_client is not None
-
-    def test_should_be_able_to_get_schema_from_query(self):
-        schema, pages = self.sut.run_query('SELECT 1')
-        assert schema is not None
-
-    def test_should_be_able_to_get_results_from_query(self):
-        schema, pages = self.sut.run_query('SELECT 1')
-        assert pages is not None
-
-
-class TestGBQConnectorIntegrationWithServiceAccountKeyContents(object):
-
-    def setup_method(self, method):
-        _setup_common()
-
-        _skip_if_no_project_id()
-        _skip_if_no_private_key_contents()
-
-        self.sut = gbq.GbqConnector(_get_project_id(),
-                                    private_key=_get_private_key_contents())
-
-    def test_should_be_able_to_make_a_connector(self):
-        assert self.sut is not None
-
-    def test_should_be_able_to_get_valid_credentials(self):
-        credentials = self.sut.get_credentials()
-        assert credentials.valid
-
-    def test_should_be_able_to_get_a_bigquery_client(self):
-        bigquery_client = self.sut.get_client()
-        assert bigquery_client is not None
-
-    def test_should_be_able_to_get_schema_from_query(self):
-        schema, pages = self.sut.run_query('SELECT 1')
-        assert schema is not None
-
-    def test_should_be_able_to_get_results_from_query(self):
-        schema, pages = self.sut.run_query('SELECT 1')
-        assert pages is not None
-
-
 @pytest.mark.skip('Currently fails, see '
                   'https://github.com/pydata/pandas-gbq/pull/125')
 class TestGBQUnit(object):
-=======
-class GBQUnitTests(object):
->>>>>>> 874b26bd
 
     def test_import_google_api_python_client(self):
         if not _in_travis_environment():
