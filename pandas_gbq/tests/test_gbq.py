# -*- coding: utf-8 -*-

<<<<<<< HEAD
import logging
=======
>>>>>>> 874b26bd
import os
import re
import sys
from datetime import datetime
from random import randint
from time import sleep

import numpy as np
import pandas.util.testing as tm
import pytest
import pytz
from pandas import DataFrame, NaT, compat
from pandas.compat import range, u
from pandas.compat.numpy import np_datetime64_compat
from pandas_gbq import gbq

<<<<<<< HEAD
from pandas_gbq import gbq
=======
try:
    import mock
except ImportError:
    from unittest import mock
>>>>>>> 874b26bd

TABLE_ID = 'new_test'


def _skip_local_auth_if_in_travis_env():
    if _in_travis_environment():
        pytest.skip("Cannot run local auth in travis environment")


def _skip_if_no_private_key_path():
    if not _get_private_key_path():
        pytest.skip("Cannot run integration tests without a "
                    "private key json file path")


def _skip_if_no_private_key_contents():
    if not _get_private_key_contents():
        raise pytest.skip("Cannot run integration tests without a "
                          "private key json contents")


def _in_travis_environment():
    return 'TRAVIS_BUILD_DIR' in os.environ and \
           'GBQ_PROJECT_ID' in os.environ


def _get_dataset_prefix_random():
    return ''.join(['pandas_gbq_', str(randint(1, 100000))])


def _get_project_id():

    project = os.environ.get('GBQ_PROJECT_ID')
    if not project:
        pytest.skip(
            "Cannot run integration tests without a project id")
    return project


def _get_private_key_path():
    if _in_travis_environment():
        return os.path.join(*[os.environ.get('TRAVIS_BUILD_DIR'), 'ci',
                              'travis_gbq.json'])
    else:
        return os.environ.get('GBQ_GOOGLE_APPLICATION_CREDENTIALS')


def _get_private_key_contents():
    key_path = _get_private_key_path()
    if key_path is None:
        return None

    with open(key_path) as f:
        return f.read()


@pytest.fixture(autouse=True, scope='module')
def _test_imports():
    try:
        import pkg_resources  # noqa
    except ImportError:
        raise ImportError('Could not import pkg_resources (setuptools).')

    gbq._test_google_api_imports()


@pytest.fixture
def project():
    return _get_project_id()


def _check_if_can_get_correct_default_credentials():
    # Checks if "Application Default Credentials" can be fetched
    # from the environment the tests are running in.
    # See https://github.com/pandas-dev/pandas/issues/13577

    import google.auth
    from google.auth.exceptions import DefaultCredentialsError

    try:
        credentials, _ = google.auth.default(scopes=[gbq.GbqConnector.scope])
    except (DefaultCredentialsError, IOError):
        return False

    return gbq._try_credentials(_get_project_id(), credentials) is not None


def clean_gbq_environment(dataset_prefix, private_key=None):
    dataset = gbq._Dataset(_get_project_id(), private_key=private_key)
    all_datasets = dataset.datasets()

    retry = 3
    while retry > 0:
        try:
            retry = retry - 1
            for i in range(1, 10):
                dataset_id = dataset_prefix + str(i)
                if dataset_id in all_datasets:
                    table = gbq._Table(_get_project_id(), dataset_id,
                                       private_key=private_key)

                    # Table listing is eventually consistent, so loop until
                    # all tables no longer appear (max 30 seconds).
                    table_retry = 30
                    all_tables = dataset.tables(dataset_id)
                    while all_tables and table_retry > 0:
                        for table_id in all_tables:
                            try:
                                table.delete(table_id)
                            except gbq.NotFoundException:
                                pass
                        sleep(1)
                        table_retry = table_retry - 1
                        all_tables = dataset.tables(dataset_id)

                    dataset.delete(dataset_id)
            retry = 0
        except gbq.GenericGBQException as ex:
            # Build in retry logic to work around the following errors :
            # An internal error occurred and the request could not be...
            # Dataset ... is still in use
            error_message = str(ex).lower()
            if ('an internal error occurred' in error_message or
                    'still in use' in error_message) and retry > 0:
                sleep(30)
            else:
                raise ex


def make_mixed_dataframe_v2(test_size):
    # create df to test for all BQ datatypes except RECORD
    bools = np.random.randint(2, size=(1, test_size)).astype(bool)
    flts = np.random.randn(1, test_size)
    ints = np.random.randint(1, 10, size=(1, test_size))
    strs = np.random.randint(1, 10, size=(1, test_size)).astype(str)
    times = [datetime.now(pytz.timezone('US/Arizona'))
             for t in range(test_size)]
    return DataFrame({'bools': bools[0],
                      'flts': flts[0],
                      'ints': ints[0],
                      'strs': strs[0],
                      'times': times[0]},
                     index=range(test_size))


def test_generate_bq_schema_deprecated():
    # 11121 Deprecation of generate_bq_schema
    with pytest.warns(FutureWarning):
        df = make_mixed_dataframe_v2(10)
        gbq.generate_bq_schema(df)


@pytest.fixture(params=['local', 'service_path', 'service_creds'])
def auth_type(request):

    auth = request.param

    if auth == 'local':

        if _in_travis_environment():
            pytest.skip("Cannot run local auth in travis environment")

    elif auth == 'service_path':

        if _in_travis_environment():
            pytest.skip("Only run one auth type in Travis to save time")

        _skip_if_no_private_key_path()
    elif auth == 'service_creds':
        _skip_if_no_private_key_contents()
    else:
        raise ValueError
    return auth


@pytest.fixture()
def credentials(auth_type):

    if auth_type == 'local':
        return None

    elif auth_type == 'service_path':
        return _get_private_key_path()
    elif auth_type == 'service_creds':
        return _get_private_key_contents()
    else:
        raise ValueError


@pytest.fixture()
def gbq_connector(project, credentials):

    return gbq.GbqConnector(project, private_key=credentials)


class TestGBQConnectorIntegration(object):

    def test_should_be_able_to_make_a_connector(self, gbq_connector):
        assert gbq_connector is not None, 'Could not create a GbqConnector'

    def test_should_be_able_to_get_valid_credentials(self, gbq_connector):
        credentials = gbq_connector.get_credentials()
        assert credentials.valid

    def test_should_be_able_to_get_a_bigquery_client(self, gbq_connector):
        bigquery_client = gbq_connector.get_client()
        assert bigquery_client is not None

    def test_should_be_able_to_get_schema_from_query(self, gbq_connector):
        schema, pages = gbq_connector.run_query('SELECT 1')
        assert schema is not None

    def test_should_be_able_to_get_results_from_query(self, gbq_connector):
        schema, pages = gbq_connector.run_query('SELECT 1')
        assert pages is not None


class TestGBQConnectorIntegrationWithLocalUserAccountAuth(object):

    @pytest.fixture(autouse=True)
    def setup(self, project):

        _skip_local_auth_if_in_travis_env()

        self.sut = gbq.GbqConnector(project, auth_local_webserver=True)

    def test_get_application_default_credentials_does_not_throw_error(self):
        if _check_if_can_get_correct_default_credentials():
            # Can get real credentials, so mock it out to fail.

            from google.auth.exceptions import DefaultCredentialsError
            with mock.patch('google.auth.default',
                            side_effect=DefaultCredentialsError()):
                credentials = self.sut.get_application_default_credentials()
        else:
            credentials = self.sut.get_application_default_credentials()
        assert credentials is None

    def test_get_application_default_credentials_returns_credentials(self):
        if not _check_if_can_get_correct_default_credentials():
            pytest.skip("Cannot get default_credentials "
                        "from the environment!")
        from google.auth.credentials import Credentials
        credentials = self.sut.get_application_default_credentials()
        assert isinstance(credentials, Credentials)

    def test_get_user_account_credentials_bad_file_returns_credentials(self):

        from google.auth.credentials import Credentials
        with mock.patch('__main__.open', side_effect=IOError()):
            credentials = self.sut.get_user_account_credentials()
        assert isinstance(credentials, Credentials)

    def test_get_user_account_credentials_returns_credentials(self):
        from google.auth.credentials import Credentials
        credentials = self.sut.get_user_account_credentials()
        assert isinstance(credentials, Credentials)


class GBQUnitTests(object):

    def test_import_google_api_python_client(self):
        if not _in_travis_environment():
            pytest.skip("Skip if not in travis environment. Extra test to "
                        "make sure pandas_gbq doesn't break when "
                        "using google-api-python-client==1.2")

        if compat.PY2:
            with pytest.raises(ImportError):
                from googleapiclient.discovery import build  # noqa
                from googleapiclient.errors import HttpError  # noqa
            from apiclient.discovery import build  # noqa
            from apiclient.errors import HttpError  # noqa
        else:
            from googleapiclient.discovery import build  # noqa
            from googleapiclient.errors import HttpError  # noqa

    def test_should_return_credentials_path_set_by_env_var(self):

        env = {'PANDAS_GBQ_CREDENTIALS_FILE': '/tmp/dummy.dat'}
        with mock.patch.dict('os.environ', env):
            assert gbq._get_credentials_file() == '/tmp/dummy.dat'

        assert gbq._get_credentials_file() == 'bigquery_credentials.dat'

    def test_should_return_bigquery_integers_as_python_ints(self):
        result = gbq._parse_entry(1, 'INTEGER')
        assert result == int(1)

    def test_should_return_bigquery_floats_as_python_floats(self):
        result = gbq._parse_entry(1, 'FLOAT')
        assert result == float(1)

    def test_should_return_bigquery_timestamps_as_numpy_datetime(self):
        result = gbq._parse_entry('0e9', 'TIMESTAMP')
        assert result == np_datetime64_compat('1970-01-01T00:00:00Z')

    def test_should_return_bigquery_booleans_as_python_booleans(self):
        result = gbq._parse_entry('false', 'BOOLEAN')
        assert not result

    def test_should_return_bigquery_strings_as_python_strings(self):
        result = gbq._parse_entry('STRING', 'STRING')
        assert result == 'STRING'

    def test_to_gbq_should_fail_if_invalid_table_name_passed(self):
        with pytest.raises(gbq.NotFoundException):
            gbq.to_gbq(DataFrame(), 'invalid_table_name', project_id="1234")

    def test_to_gbq_with_no_project_id_given_should_fail(self):
        with pytest.raises(TypeError):
            gbq.to_gbq(DataFrame(), 'dataset.tablename')

    def test_read_gbq_with_no_project_id_given_should_fail(self):
        with pytest.raises(TypeError):
            gbq.read_gbq('SELECT 1')

    def test_that_parse_data_works_properly(self):

        from google.cloud.bigquery.table import Row
        test_schema = {'fields': [
            {'mode': 'NULLABLE', 'name': 'column_x', 'type': 'STRING'}]}
        field_to_index = {'column_x': 0}
        values = ('row_value',)
        test_page = [Row(values, field_to_index)]

        test_output = gbq._parse_data(test_schema, test_page)
        correct_output = DataFrame({'column_x': ['row_value']})
        tm.assert_frame_equal(test_output, correct_output)

    def test_read_gbq_with_invalid_private_key_json_should_fail(self):
        with pytest.raises(gbq.InvalidPrivateKeyFormat):
            gbq.read_gbq('SELECT 1', project_id='x', private_key='y')

    def test_read_gbq_with_empty_private_key_json_should_fail(self):
        with pytest.raises(gbq.InvalidPrivateKeyFormat):
            gbq.read_gbq('SELECT 1', project_id='x', private_key='{}')

    def test_read_gbq_with_private_key_json_wrong_types_should_fail(self):
        with pytest.raises(gbq.InvalidPrivateKeyFormat):
            gbq.read_gbq(
                'SELECT 1', project_id='x',
                private_key='{ "client_email" : 1, "private_key" : True }')

    def test_read_gbq_with_empty_private_key_file_should_fail(self):
        with tm.ensure_clean() as empty_file_path:
            with pytest.raises(gbq.InvalidPrivateKeyFormat):
                gbq.read_gbq('SELECT 1', project_id='x',
                             private_key=empty_file_path)

    def test_read_gbq_with_corrupted_private_key_json_should_fail(self):
        _skip_if_no_private_key_contents()

        with pytest.raises(gbq.InvalidPrivateKeyFormat):
            gbq.read_gbq(
                'SELECT 1', project_id='x',
                private_key=re.sub('[a-z]', '9', _get_private_key_contents()))


def test_should_read(project, credentials):

    query = 'SELECT "PI" AS valid_string'
    df = gbq.read_gbq(query, project_id=project, private_key=credentials)
    tm.assert_frame_equal(df, DataFrame({'valid_string': ['PI']}))


class TestReadGBQIntegration(object):

    @pytest.fixture(autouse=True)
    def setup(self, project, credentials):
        # - PER-TEST FIXTURES -
        # put here any instruction you want to be run *BEFORE* *EVERY* test is
        # executed.
        self.gbq_connector = gbq.GbqConnector(
            project, private_key=credentials)
        self.credentials = credentials

    def test_should_properly_handle_valid_strings(self):
        query = 'SELECT "PI" AS valid_string'
        df = gbq.read_gbq(query, project_id=_get_project_id(),
                          private_key=self.credentials)
        tm.assert_frame_equal(df, DataFrame({'valid_string': ['PI']}))

    def test_should_properly_handle_empty_strings(self):
        query = 'SELECT "" AS empty_string'
        df = gbq.read_gbq(query, project_id=_get_project_id(),
                          private_key=self.credentials)
        tm.assert_frame_equal(df, DataFrame({'empty_string': [""]}))

    def test_should_properly_handle_null_strings(self):
        query = 'SELECT STRING(NULL) AS null_string'
        df = gbq.read_gbq(query, project_id=_get_project_id(),
                          private_key=self.credentials)
        tm.assert_frame_equal(df, DataFrame({'null_string': [None]}))

    def test_should_properly_handle_valid_integers(self):
        query = 'SELECT INTEGER(3) AS valid_integer'
        df = gbq.read_gbq(query, project_id=_get_project_id(),
                          private_key=self.credentials)
        tm.assert_frame_equal(df, DataFrame({'valid_integer': [3]}))

    def test_should_properly_handle_nullable_integers(self):
        query = '''SELECT * FROM
                    (SELECT 1 AS nullable_integer),
                    (SELECT NULL AS nullable_integer)'''
        df = gbq.read_gbq(query, project_id=_get_project_id(),
                          private_key=self.credentials)
        tm.assert_frame_equal(
            df, DataFrame({'nullable_integer': [1, None]}).astype(object))

    def test_should_properly_handle_valid_longs(self):
        query = 'SELECT 1 << 62 AS valid_long'
        df = gbq.read_gbq(query, project_id=_get_project_id(),
                          private_key=self.credentials)
        tm.assert_frame_equal(
            df, DataFrame({'valid_long': [1 << 62]}))

    def test_should_properly_handle_nullable_longs(self):
        query = '''SELECT * FROM
                    (SELECT 1 << 62 AS nullable_long),
                    (SELECT NULL AS nullable_long)'''
        df = gbq.read_gbq(query, project_id=_get_project_id(),
                          private_key=self.credentials)
        tm.assert_frame_equal(
            df, DataFrame({'nullable_long': [1 << 62, None]}).astype(object))

    def test_should_properly_handle_null_integers(self):
        query = 'SELECT INTEGER(NULL) AS null_integer'
        df = gbq.read_gbq(query, project_id=_get_project_id(),
                          private_key=self.credentials)
        tm.assert_frame_equal(df, DataFrame({'null_integer': [None]}))

    def test_should_properly_handle_valid_floats(self):
        from math import pi
        query = 'SELECT PI() AS valid_float'
        df = gbq.read_gbq(query, project_id=_get_project_id(),
                          private_key=self.credentials)
        tm.assert_frame_equal(df, DataFrame(
            {'valid_float': [pi]}))

    def test_should_properly_handle_nullable_floats(self):
        from math import pi
        query = '''SELECT * FROM
                    (SELECT PI() AS nullable_float),
                    (SELECT NULL AS nullable_float)'''
        df = gbq.read_gbq(query, project_id=_get_project_id(),
                          private_key=self.credentials)
        tm.assert_frame_equal(
            df, DataFrame({'nullable_float': [pi, None]}))

    def test_should_properly_handle_valid_doubles(self):
        from math import pi
        query = 'SELECT PI() * POW(10, 307) AS valid_double'
        df = gbq.read_gbq(query, project_id=_get_project_id(),
                          private_key=self.credentials)
        tm.assert_frame_equal(df, DataFrame(
            {'valid_double': [pi * 10 ** 307]}))

    def test_should_properly_handle_nullable_doubles(self):
        from math import pi
        query = '''SELECT * FROM
                    (SELECT PI() * POW(10, 307) AS nullable_double),
                    (SELECT NULL AS nullable_double)'''
        df = gbq.read_gbq(query, project_id=_get_project_id(),
                          private_key=self.credentials)
        tm.assert_frame_equal(
            df, DataFrame({'nullable_double': [pi * 10 ** 307, None]}))

    def test_should_properly_handle_null_floats(self):
        query = 'SELECT FLOAT(NULL) AS null_float'
        df = gbq.read_gbq(query, project_id=_get_project_id(),
                          private_key=self.credentials)
        tm.assert_frame_equal(df, DataFrame({'null_float': [np.nan]}))

    def test_should_properly_handle_timestamp_unix_epoch(self):
        query = 'SELECT TIMESTAMP("1970-01-01 00:00:00") AS unix_epoch'
        df = gbq.read_gbq(query, project_id=_get_project_id(),
                          private_key=self.credentials)
        tm.assert_frame_equal(df, DataFrame(
            {'unix_epoch': [np.datetime64('1970-01-01T00:00:00.000000Z')]}))

    def test_should_properly_handle_arbitrary_timestamp(self):
        query = 'SELECT TIMESTAMP("2004-09-15 05:00:00") AS valid_timestamp'
        df = gbq.read_gbq(query, project_id=_get_project_id(),
                          private_key=self.credentials)
        tm.assert_frame_equal(df, DataFrame({
            'valid_timestamp': [np.datetime64('2004-09-15T05:00:00.000000Z')]
        }))

    def test_should_properly_handle_null_timestamp(self):
        query = 'SELECT TIMESTAMP(NULL) AS null_timestamp'
        df = gbq.read_gbq(query, project_id=_get_project_id(),
                          private_key=self.credentials)
        tm.assert_frame_equal(df, DataFrame({'null_timestamp': [NaT]}))

    def test_should_properly_handle_true_boolean(self):
        query = 'SELECT BOOLEAN(TRUE) AS true_boolean'
        df = gbq.read_gbq(query, project_id=_get_project_id(),
                          private_key=self.credentials)
        tm.assert_frame_equal(df, DataFrame({'true_boolean': [True]}))

    def test_should_properly_handle_false_boolean(self):
        query = 'SELECT BOOLEAN(FALSE) AS false_boolean'
        df = gbq.read_gbq(query, project_id=_get_project_id(),
                          private_key=self.credentials)
        tm.assert_frame_equal(df, DataFrame({'false_boolean': [False]}))

    def test_should_properly_handle_null_boolean(self):
        query = 'SELECT BOOLEAN(NULL) AS null_boolean'
        df = gbq.read_gbq(query, project_id=_get_project_id(),
                          private_key=self.credentials)
        tm.assert_frame_equal(df, DataFrame({'null_boolean': [None]}))

    def test_should_properly_handle_nullable_booleans(self):
        query = '''SELECT * FROM
                    (SELECT BOOLEAN(TRUE) AS nullable_boolean),
                    (SELECT NULL AS nullable_boolean)'''
        df = gbq.read_gbq(query, project_id=_get_project_id(),
                          private_key=self.credentials)
        tm.assert_frame_equal(
            df, DataFrame({'nullable_boolean': [True, None]}).astype(object))

    def test_unicode_string_conversion_and_normalization(self):
        correct_test_datatype = DataFrame(
            {'unicode_string': [u("\xe9\xfc")]}
        )

        unicode_string = "\xc3\xa9\xc3\xbc"

        if compat.PY3:
            unicode_string = unicode_string.encode('latin-1').decode('utf8')

        query = 'SELECT "{0}" AS unicode_string'.format(unicode_string)

        df = gbq.read_gbq(query, project_id=_get_project_id(),
                          private_key=self.credentials)
        tm.assert_frame_equal(df, correct_test_datatype)

    def test_index_column(self):
        query = "SELECT 'a' AS string_1, 'b' AS string_2"
        result_frame = gbq.read_gbq(query, project_id=_get_project_id(),
                                    index_col="string_1",
                                    private_key=self.credentials)
        correct_frame = DataFrame(
            {'string_1': ['a'], 'string_2': ['b']}).set_index("string_1")
        assert result_frame.index.name == correct_frame.index.name

    def test_column_order(self):
        query = "SELECT 'a' AS string_1, 'b' AS string_2, 'c' AS string_3"
        col_order = ['string_3', 'string_1', 'string_2']
        result_frame = gbq.read_gbq(query, project_id=_get_project_id(),
                                    col_order=col_order,
                                    private_key=self.credentials)
        correct_frame = DataFrame({'string_1': ['a'], 'string_2': [
                                  'b'], 'string_3': ['c']})[col_order]
        tm.assert_frame_equal(result_frame, correct_frame)

    def test_read_gbq_raises_invalid_column_order(self):
        query = "SELECT 'a' AS string_1, 'b' AS string_2, 'c' AS string_3"
        col_order = ['string_aaa', 'string_1', 'string_2']

        # Column string_aaa does not exist. Should raise InvalidColumnOrder
        with pytest.raises(gbq.InvalidColumnOrder):
            gbq.read_gbq(query, project_id=_get_project_id(),
                         col_order=col_order,
                         private_key=self.credentials)

    def test_column_order_plus_index(self):
        query = "SELECT 'a' AS string_1, 'b' AS string_2, 'c' AS string_3"
        col_order = ['string_3', 'string_2']
        result_frame = gbq.read_gbq(query, project_id=_get_project_id(),
                                    index_col='string_1', col_order=col_order,
                                    private_key=self.credentials)
        correct_frame = DataFrame(
            {'string_1': ['a'], 'string_2': ['b'], 'string_3': ['c']})
        correct_frame.set_index('string_1', inplace=True)
        correct_frame = correct_frame[col_order]
        tm.assert_frame_equal(result_frame, correct_frame)

    def test_read_gbq_raises_invalid_index_column(self):
        query = "SELECT 'a' AS string_1, 'b' AS string_2, 'c' AS string_3"
        col_order = ['string_3', 'string_2']

        # Column string_bbb does not exist. Should raise InvalidIndexColumn
        with pytest.raises(gbq.InvalidIndexColumn):
            gbq.read_gbq(query, project_id=_get_project_id(),
                         index_col='string_bbb', col_order=col_order,
                         private_key=self.credentials)

    def test_malformed_query(self):
        with pytest.raises(gbq.GenericGBQException):
            gbq.read_gbq("SELCET * FORM [publicdata:samples.shakespeare]",
                         project_id=_get_project_id(),
                         private_key=self.credentials)

    def test_bad_project_id(self):
        with pytest.raises(gbq.GenericGBQException):
            gbq.read_gbq("SELECT 1", project_id='001',
                         private_key=self.credentials)

    def test_bad_table_name(self):
        with pytest.raises(gbq.GenericGBQException):
            gbq.read_gbq("SELECT * FROM [publicdata:samples.nope]",
                         project_id=_get_project_id(),
                         private_key=self.credentials)

    def test_download_dataset_larger_than_200k_rows(self):
        test_size = 200005
        # Test for known BigQuery bug in datasets larger than 100k rows
        # http://stackoverflow.com/questions/19145587/bq-py-not-paging-results
        df = gbq.read_gbq("SELECT id FROM [publicdata:samples.wikipedia] "
                          "GROUP EACH BY id ORDER BY id ASC LIMIT {0}"
                          .format(test_size),
                          project_id=_get_project_id(),
                          private_key=self.credentials)
        assert len(df.drop_duplicates()) == test_size

    def test_zero_rows(self):
        # Bug fix for https://github.com/pandas-dev/pandas/issues/10273
        df = gbq.read_gbq("SELECT title, id, is_bot, "
                          "SEC_TO_TIMESTAMP(timestamp) ts "
                          "FROM [publicdata:samples.wikipedia] "
                          "WHERE timestamp=-9999999",
                          project_id=_get_project_id(),
                          private_key=self.credentials)
        page_array = np.zeros(
            (0,), dtype=[('title', object), ('id', np.dtype(int)),
                         ('is_bot', np.dtype(bool)), ('ts', 'M8[ns]')])
        expected_result = DataFrame(
            page_array, columns=['title', 'id', 'is_bot', 'ts'])
        tm.assert_frame_equal(df, expected_result)

    def test_legacy_sql(self):
        legacy_sql = "SELECT id FROM [publicdata.samples.wikipedia] LIMIT 10"

        # Test that a legacy sql statement fails when
        # setting dialect='standard'
        with pytest.raises(gbq.GenericGBQException):
            gbq.read_gbq(legacy_sql, project_id=_get_project_id(),
                         dialect='standard',
                         private_key=self.credentials)

        # Test that a legacy sql statement succeeds when
        # setting dialect='legacy'
        df = gbq.read_gbq(legacy_sql, project_id=_get_project_id(),
                          dialect='legacy',
                          private_key=self.credentials)
        assert len(df.drop_duplicates()) == 10

    def test_standard_sql(self):
        standard_sql = "SELECT DISTINCT id FROM " \
                       "`publicdata.samples.wikipedia` LIMIT 10"

        # Test that a standard sql statement fails when using
        # the legacy SQL dialect (default value)
        with pytest.raises(gbq.GenericGBQException):
            gbq.read_gbq(standard_sql, project_id=_get_project_id(),
                         private_key=self.credentials)

        # Test that a standard sql statement succeeds when
        # setting dialect='standard'
        df = gbq.read_gbq(standard_sql, project_id=_get_project_id(),
                          dialect='standard',
                          private_key=self.credentials)
        assert len(df.drop_duplicates()) == 10

    def test_invalid_option_for_sql_dialect(self):
        sql_statement = "SELECT DISTINCT id FROM " \
                        "`publicdata.samples.wikipedia` LIMIT 10"

        # Test that an invalid option for `dialect` raises ValueError
        with pytest.raises(ValueError):
            gbq.read_gbq(sql_statement, project_id=_get_project_id(),
                         dialect='invalid',
                         private_key=self.credentials)

        # Test that a correct option for dialect succeeds
        # to make sure ValueError was due to invalid dialect
        gbq.read_gbq(sql_statement, project_id=_get_project_id(),
                     dialect='standard', private_key=self.credentials)

    def test_query_with_parameters(self):
        sql_statement = "SELECT @param1 + @param2 AS valid_result"
        config = {
            'query': {
                "useLegacySql": False,
                "parameterMode": "named",
                "queryParameters": [
                    {
                        "name": "param1",
                        "parameterType": {
                            "type": "INTEGER"
                        },
                        "parameterValue": {
                            "value": 1
                        }
                    },
                    {
                        "name": "param2",
                        "parameterType": {
                            "type": "INTEGER"
                        },
                        "parameterValue": {
                            "value": 2
                        }
                    }
                ]
            }
        }
        # Test that a query that relies on parameters fails
        # when parameters are not supplied via configuration
        with pytest.raises(ValueError):
            gbq.read_gbq(sql_statement, project_id=_get_project_id(),
                         private_key=self.credentials)

        # Test that the query is successful because we have supplied
        # the correct query parameters via the 'config' option
        df = gbq.read_gbq(sql_statement, project_id=_get_project_id(),
                          private_key=self.credentials,
                          configuration=config)
        tm.assert_frame_equal(df, DataFrame({'valid_result': [3]}))

    def test_query_inside_configuration(self):
        query_no_use = 'SELECT "PI_WRONG" AS valid_string'
        query = 'SELECT "PI" AS valid_string'
        config = {
            'query': {
                "query": query,
                "useQueryCache": False,
            }
        }
        # Test that it can't pass query both
        # inside config and as parameter
        with pytest.raises(ValueError):
            gbq.read_gbq(query_no_use, project_id=_get_project_id(),
                         private_key=self.credentials,
                         configuration=config)

        df = gbq.read_gbq(None, project_id=_get_project_id(),
                          private_key=self.credentials,
                          configuration=config)
        tm.assert_frame_equal(df, DataFrame({'valid_string': ['PI']}))

    def test_configuration_without_query(self):
        sql_statement = 'SELECT 1'
        config = {
            'copy': {
                "sourceTable": {
                    "projectId": _get_project_id(),
                    "datasetId": "publicdata:samples",
                    "tableId": "wikipedia"
                },
                "destinationTable": {
                    "projectId": _get_project_id(),
                    "datasetId": "publicdata:samples",
                    "tableId": "wikipedia_copied"
                },
            }
        }
        # Test that only 'query' configurations are supported
        # nor 'copy','load','extract'
        with pytest.raises(ValueError):
            gbq.read_gbq(sql_statement, project_id=_get_project_id(),
                         private_key=self.credentials,
                         configuration=config)

    def test_configuration_raises_value_error_with_multiple_config(self):
        sql_statement = 'SELECT 1'
        config = {
            'query': {
                "query": sql_statement,
                "useQueryCache": False,
            },
            'load': {
                "query": sql_statement,
                "useQueryCache": False,
            }
        }
        # Test that only ValueError is raised with multiple configurations
        with pytest.raises(ValueError):
            gbq.read_gbq(sql_statement, project_id=_get_project_id(),
                         private_key=self.credentials,
                         configuration=config)

    def test_timeout_configuration(self):
        sql_statement = 'SELECT 1'
        config = {
            'query': {
                "timeoutMs": 1
            }
        }
        # Test that QueryTimeout error raises
        with pytest.raises(gbq.QueryTimeout):
            gbq.read_gbq(sql_statement, project_id=_get_project_id(),
                         private_key=self.credentials,
                         configuration=config)

    def test_query_response_bytes(self):
        assert self.gbq_connector.sizeof_fmt(999) == "999.0 B"
        assert self.gbq_connector.sizeof_fmt(1024) == "1.0 KB"
        assert self.gbq_connector.sizeof_fmt(1099) == "1.1 KB"
        assert self.gbq_connector.sizeof_fmt(1044480) == "1020.0 KB"
        assert self.gbq_connector.sizeof_fmt(1048576) == "1.0 MB"
        assert self.gbq_connector.sizeof_fmt(1048576000) == "1000.0 MB"
        assert self.gbq_connector.sizeof_fmt(1073741824) == "1.0 GB"
        assert self.gbq_connector.sizeof_fmt(1.099512E12) == "1.0 TB"
        assert self.gbq_connector.sizeof_fmt(1.125900E15) == "1.0 PB"
        assert self.gbq_connector.sizeof_fmt(1.152922E18) == "1.0 EB"
        assert self.gbq_connector.sizeof_fmt(1.180592E21) == "1.0 ZB"
        assert self.gbq_connector.sizeof_fmt(1.208926E24) == "1.0 YB"
        assert self.gbq_connector.sizeof_fmt(1.208926E28) == "10000.0 YB"

    def test_struct(self):
        query = """SELECT 1 int_field,
                   STRUCT("a" as letter, 1 as num) struct_field"""
        df = gbq.read_gbq(query, project_id=_get_project_id(),
                          private_key=self.credentials,
                          dialect='standard')
        expected = DataFrame([[1, {"letter": "a", "num": 1}]],
                             columns=["int_field", "struct_field"])
        tm.assert_frame_equal(df, expected)

    def test_array(self):
        query = """select ["a","x","b","y","c","z"] as letters"""
        df = gbq.read_gbq(query, project_id=_get_project_id(),
                          private_key=self.credentials,
                          dialect='standard')
        tm.assert_frame_equal(df, DataFrame([[["a", "x", "b", "y", "c", "z"]]],
                                            columns=["letters"]))

    def test_array_length_zero(self):
        query = """WITH t as (
                   SELECT "a" letter, [""] as array_field
                   UNION ALL
                   SELECT "b" letter, [] as array_field)

                   select letter, array_field, array_length(array_field) len
                   from t
                   order by letter ASC"""
        df = gbq.read_gbq(query, project_id=_get_project_id(),
                          private_key=self.credentials,
                          dialect='standard')
        expected = DataFrame([["a", [""], 1], ["b", [], 0]],
                             columns=["letter", "array_field", "len"])
        tm.assert_frame_equal(df, expected)

    def test_array_agg(self):
        query = """WITH t as (
                SELECT "a" letter, 1 num
                UNION ALL
                SELECT "b" letter, 2 num
                UNION ALL
                SELECT "a" letter, 3 num)

                select letter, array_agg(num order by num ASC) numbers
                from t
                group by letter
                order by letter ASC"""
        df = gbq.read_gbq(query, project_id=_get_project_id(),
                          private_key=self.credentials,
                          dialect='standard')
        tm.assert_frame_equal(df, DataFrame([["a", [1, 3]], ["b", [2]]],
                                            columns=["letter", "numbers"]))

    def test_array_of_floats(self):
        query = """select [1.1, 2.2, 3.3] as a, 4 as b"""
        df = gbq.read_gbq(query, project_id=_get_project_id(),
                          private_key=_get_private_key_path(),
                          dialect='standard')
        tm.assert_frame_equal(df, DataFrame([[[1.1, 2.2, 3.3], 4]],
                              columns=["a", "b"]))


class TestToGBQIntegration(object):
    # Changes to BigQuery table schema may take up to 2 minutes as of May 2015
    # As a workaround to this issue, each test should use a unique table name.
    # Make sure to modify the for loop range in the autouse fixture when a new
    # test is added See `Issue 191
    # <https://code.google.com/p/google-bigquery/issues/detail?id=191>`__

    @pytest.fixture(autouse=True, scope='function')
    def setup(self, project, credentials):
        # - PER-TEST FIXTURES -
        # put here any instruction you want to be run *BEFORE* *EVERY* test is
        # executed.

        self.dataset_prefix = _get_dataset_prefix_random()
        clean_gbq_environment(self.dataset_prefix, credentials)
        self.dataset = gbq._Dataset(project,
                                    private_key=credentials)
        self.table = gbq._Table(project, self.dataset_prefix + "1",
                                private_key=credentials)
        self.sut = gbq.GbqConnector(project,
                                    private_key=credentials)
        self.destination_table = "{0}{1}.{2}".format(self.dataset_prefix, "1",
                                                     TABLE_ID)
        self.dataset.create(self.dataset_prefix + "1")
        self.credentials = credentials
        yield
        clean_gbq_environment(self.dataset_prefix, self.credentials)

    def test_upload_data(self):
        test_id = "1"
        test_size = 20001
        df = make_mixed_dataframe_v2(test_size)

        gbq.to_gbq(df, self.destination_table + test_id, _get_project_id(),
                   chunksize=10000, private_key=self.credentials)

        result = gbq.read_gbq("SELECT COUNT(*) AS num_rows FROM {0}"
                              .format(self.destination_table + test_id),
                              project_id=_get_project_id(),
                              private_key=self.credentials)
        assert result['num_rows'][0] == test_size

    def test_upload_data_if_table_exists_fail(self):
        test_id = "2"
        test_size = 10
        df = make_mixed_dataframe_v2(test_size)
        self.table.create(TABLE_ID + test_id, gbq._generate_bq_schema(df))

        # Test the default value of if_exists is 'fail'
        with pytest.raises(gbq.TableCreationError):
            gbq.to_gbq(df, self.destination_table + test_id, _get_project_id(),
                       private_key=self.credentials)

        # Test the if_exists parameter with value 'fail'
        with pytest.raises(gbq.TableCreationError):
            gbq.to_gbq(df, self.destination_table + test_id, _get_project_id(),
                       if_exists='fail', private_key=self.credentials)

    def test_upload_data_if_table_exists_append(self):
        test_id = "3"
        test_size = 10
        df = make_mixed_dataframe_v2(test_size)
        df_different_schema = tm.makeMixedDataFrame()

        # Initialize table with sample data
        gbq.to_gbq(df, self.destination_table + test_id, _get_project_id(),
                   chunksize=10000, private_key=self.credentials)

        # Test the if_exists parameter with value 'append'
        gbq.to_gbq(df, self.destination_table + test_id, _get_project_id(),
                   if_exists='append', private_key=self.credentials)

        result = gbq.read_gbq("SELECT COUNT(*) AS num_rows FROM {0}"
                              .format(self.destination_table + test_id),
                              project_id=_get_project_id(),
                              private_key=self.credentials)
        assert result['num_rows'][0] == test_size * 2

        # Try inserting with a different schema, confirm failure
        with pytest.raises(gbq.InvalidSchema):
            gbq.to_gbq(df_different_schema, self.destination_table + test_id,
                       _get_project_id(), if_exists='append',
                       private_key=self.credentials)

    def test_upload_subset_columns_if_table_exists_append(self):
        # Issue 24: Upload is succesful if dataframe has columns
        # which are a subset of the current schema
        test_id = "16"
        test_size = 10
        df = make_mixed_dataframe_v2(test_size)
        df_subset_cols = df.iloc[:, :2]

        # Initialize table with sample data
        gbq.to_gbq(df, self.destination_table + test_id, _get_project_id(),
                   chunksize=10000, private_key=self.credentials)

        # Test the if_exists parameter with value 'append'
        gbq.to_gbq(df_subset_cols,
                   self.destination_table + test_id, _get_project_id(),
                   if_exists='append', private_key=self.credentials)

        result = gbq.read_gbq("SELECT COUNT(*) AS num_rows FROM {0}"
                              .format(self.destination_table + test_id),
                              project_id=_get_project_id(),
                              private_key=self.credentials)
        assert result['num_rows'][0] == test_size * 2

    # This test is currently failing intermittently due to changes in the
    # BigQuery backend. You can track the issue in the Google BigQuery issue
    # tracker `here <https://issuetracker.google.com/issues/64329577>`__.
    # Currently you need to stream data twice in order to successfully stream
    # data when you delete and re-create a table with a different schema.
    # Something to consider is that google-cloud-bigquery returns an array of
    # streaming insert errors rather than raising an exception. In this
    # scenario, a decision could be made by the user to check for streaming
    # errors and retry as needed. See `Issue 75
    # <https://github.com/pydata/pandas-gbq/issues/75>`__
    @pytest.mark.xfail(reason="Delete/create table w/ different schema issue")
    def test_upload_data_if_table_exists_replace(self):
        test_id = "4"
        test_size = 10
        df = make_mixed_dataframe_v2(test_size)
        df_different_schema = tm.makeMixedDataFrame()

        # Initialize table with sample data
        gbq.to_gbq(df, self.destination_table + test_id, _get_project_id(),
                   chunksize=10000, private_key=self.credentials)

        # Test the if_exists parameter with the value 'replace'.
        gbq.to_gbq(df_different_schema, self.destination_table + test_id,
                   _get_project_id(), if_exists='replace',
                   private_key=self.credentials)

        result = gbq.read_gbq("SELECT COUNT(*) AS num_rows FROM {0}"
                              .format(self.destination_table + test_id),
                              project_id=_get_project_id(),
                              private_key=self.credentials)
        assert result['num_rows'][0] == 5

    def test_upload_data_if_table_exists_raises_value_error(self):
        test_id = "4"
        test_size = 10
        df = make_mixed_dataframe_v2(test_size)

        # Test invalid value for if_exists parameter raises value error
        with pytest.raises(ValueError):
            gbq.to_gbq(df, self.destination_table + test_id, _get_project_id(),
                       if_exists='xxxxx', private_key=self.credentials)

    def test_google_upload_errors_should_raise_exception(self):
        raise pytest.skip("buggy test")

        test_id = "5"
        test_timestamp = datetime.now(pytz.timezone('US/Arizona'))
        bad_df = DataFrame({'bools': [False, False], 'flts': [0.0, 1.0],
                            'ints': [0, '1'], 'strs': ['a', 1],
                            'times': [test_timestamp, test_timestamp]},
                           index=range(2))

        with pytest.raises(gbq.StreamingInsertError):
            gbq.to_gbq(bad_df, self.destination_table + test_id,
                       _get_project_id(), private_key=self.credentials)

    def test_upload_chinese_unicode_data(self):
        test_id = "2"
        test_size = 6
        df = DataFrame(np.random.randn(6, 4), index=range(6),
                       columns=list('ABCD'))
        df['s'] = u'信用卡'

        gbq.to_gbq(
            df, self.destination_table + test_id,
            _get_project_id(),
            private_key=self.credentials,
            chunksize=10000)

        result_df = gbq.read_gbq(
            "SELECT * FROM {0}".format(self.destination_table + test_id),
            project_id=_get_project_id(),
            private_key=self.credentials)

        assert len(result_df) == test_size

        if sys.version_info.major < 3:
            pytest.skip(msg='Unicode comparison in Py2 not working')

        result = result_df['s'].sort_values()
        expected = df['s'].sort_values()

        tm.assert_numpy_array_equal(expected.values, result.values)

    def test_upload_other_unicode_data(self):
        test_id = "3"
        test_size = 3
        df = DataFrame({
            's': ['Skywalker™', 'lego', 'hülle'],
            'i': [200, 300, 400],
            'd': [
                '2017-12-13 17:40:39', '2017-12-13 17:40:39',
                '2017-12-13 17:40:39'
            ]
        })

        gbq.to_gbq(
            df, self.destination_table + test_id,
            _get_project_id(),
            private_key=self.credentials,
            chunksize=10000)

        result_df = gbq.read_gbq("SELECT * FROM {0}".format(
            self.destination_table + test_id),
            project_id=_get_project_id(),
            private_key=self.credentials)

        assert len(result_df) == test_size

        if sys.version_info.major < 3:
            pytest.skip(msg='Unicode comparison in Py2 not working')

        result = result_df['s'].sort_values()
        expected = df['s'].sort_values()

        tm.assert_numpy_array_equal(expected.values, result.values)

    def test_upload_mixed_float_and_int(self):
        """Test that we can upload a dataframe containing an int64 and float64 column.
        See: https://github.com/pydata/pandas-gbq/issues/116
        """
        test_id = "mixed_float_and_int"
        test_size = 2
        df = DataFrame(
            [[1, 1.1], [2, 2.2]],
            index=['row 1', 'row 2'],
            columns=['intColumn', 'floatColumn'])

        gbq.to_gbq(
            df, self.destination_table + test_id,
            _get_project_id(),
            private_key=self.credentials)

        result_df = gbq.read_gbq("SELECT * FROM {0}".format(
            self.destination_table + test_id),
            project_id=_get_project_id(),
            private_key=self.credentials)

        assert len(result_df) == test_size

    def test_generate_schema(self):
        df = tm.makeMixedDataFrame()
        schema = gbq._generate_bq_schema(df)

        test_schema = {'fields': [{'name': 'A', 'type': 'FLOAT'},
                                  {'name': 'B', 'type': 'FLOAT'},
                                  {'name': 'C', 'type': 'STRING'},
                                  {'name': 'D', 'type': 'TIMESTAMP'}]}

        assert schema == test_schema

    def test_create_table(self):
        test_id = "6"
        schema = gbq._generate_bq_schema(tm.makeMixedDataFrame())
        self.table.create(TABLE_ID + test_id, schema)
        assert self.table.exists(TABLE_ID + test_id)

    def test_create_table_already_exists(self):
        test_id = "6"
        schema = gbq._generate_bq_schema(tm.makeMixedDataFrame())
        self.table.create(TABLE_ID + test_id, schema)
        with pytest.raises(gbq.TableCreationError):
            self.table.create(TABLE_ID + test_id, schema)

    def test_table_does_not_exist(self):
        test_id = "7"
        assert not self.table.exists(TABLE_ID + test_id)

    def test_delete_table(self):
        test_id = "8"
        test_schema = {'fields': [{'name': 'A', 'type': 'FLOAT'},
                                  {'name': 'B', 'type': 'FLOAT'},
                                  {'name': 'C', 'type': 'STRING'},
                                  {'name': 'D', 'type': 'TIMESTAMP'}]}
        self.table.create(TABLE_ID + test_id, test_schema)
        self.table.delete(TABLE_ID + test_id)
        assert not self.table.exists(
            TABLE_ID + test_id)

    def test_delete_table_not_found(self):
        with pytest.raises(gbq.NotFoundException):
            self.table.delete(TABLE_ID + "not_found")

    def test_list_table(self):
        test_id = "9"
        test_schema = {'fields': [{'name': 'A', 'type': 'FLOAT'},
                                  {'name': 'B', 'type': 'FLOAT'},
                                  {'name': 'C', 'type': 'STRING'},
                                  {'name': 'D', 'type': 'TIMESTAMP'}]}
        self.table.create(TABLE_ID + test_id, test_schema)
        assert TABLE_ID + test_id in self.dataset.tables(
            self.dataset_prefix + "1")

    def test_verify_schema_allows_flexible_column_order(self):
        test_id = "10"
        test_schema_1 = {'fields': [{'name': 'A', 'type': 'FLOAT'},
                                    {'name': 'B', 'type': 'FLOAT'},
                                    {'name': 'C', 'type': 'STRING'},
                                    {'name': 'D', 'type': 'TIMESTAMP'}]}
        test_schema_2 = {'fields': [{'name': 'A', 'type': 'FLOAT'},
                                    {'name': 'C', 'type': 'STRING'},
                                    {'name': 'B', 'type': 'FLOAT'},
                                    {'name': 'D', 'type': 'TIMESTAMP'}]}

        self.table.create(TABLE_ID + test_id, test_schema_1)
        assert self.sut.verify_schema(
            self.dataset_prefix + "1", TABLE_ID + test_id, test_schema_2)

    def test_verify_schema_fails_different_data_type(self):
        test_id = "11"
        test_schema_1 = {'fields': [{'name': 'A', 'type': 'FLOAT'},
                                    {'name': 'B', 'type': 'FLOAT'},
                                    {'name': 'C', 'type': 'STRING'},
                                    {'name': 'D', 'type': 'TIMESTAMP'}]}
        test_schema_2 = {'fields': [{'name': 'A', 'type': 'FLOAT'},
                                    {'name': 'B', 'type': 'STRING'},
                                    {'name': 'C', 'type': 'STRING'},
                                    {'name': 'D', 'type': 'TIMESTAMP'}]}

        self.table.create(TABLE_ID + test_id, test_schema_1)
        assert not self.sut.verify_schema(self.dataset_prefix + "1",
                                          TABLE_ID + test_id, test_schema_2)

    def test_verify_schema_fails_different_structure(self):
        test_id = "12"
        test_schema_1 = {'fields': [{'name': 'A', 'type': 'FLOAT'},
                                    {'name': 'B', 'type': 'FLOAT'},
                                    {'name': 'C', 'type': 'STRING'},
                                    {'name': 'D', 'type': 'TIMESTAMP'}]}
        test_schema_2 = {'fields': [{'name': 'A', 'type': 'FLOAT'},
                                    {'name': 'B2', 'type': 'FLOAT'},
                                    {'name': 'C', 'type': 'STRING'},
                                    {'name': 'D', 'type': 'TIMESTAMP'}]}

        self.table.create(TABLE_ID + test_id, test_schema_1)
        assert not self.sut.verify_schema(
            self.dataset_prefix + "1", TABLE_ID + test_id, test_schema_2)

    def test_upload_data_flexible_column_order(self):
        test_id = "13"
        test_size = 10
        df = make_mixed_dataframe_v2(test_size)

        # Initialize table with sample data
        gbq.to_gbq(df, self.destination_table + test_id, _get_project_id(),
                   chunksize=10000, private_key=self.credentials)

        df_columns_reversed = df[df.columns[::-1]]

        gbq.to_gbq(df_columns_reversed, self.destination_table + test_id,
                   _get_project_id(), if_exists='append',
                   private_key=self.credentials)

    def test_verify_schema_ignores_field_mode(self):
        test_id = "14"
        test_schema_1 = {'fields': [{'name': 'A',
                                     'type': 'FLOAT',
                                     'mode': 'NULLABLE'},
                                    {'name': 'B',
                                     'type': 'FLOAT',
                                     'mode': 'NULLABLE'},
                                    {'name': 'C',
                                     'type': 'STRING',
                                     'mode': 'NULLABLE'},
                                    {'name': 'D',
                                     'type': 'TIMESTAMP',
                                     'mode': 'REQUIRED'}]}
        test_schema_2 = {'fields': [{'name': 'A',
                                     'type': 'FLOAT'},
                                    {'name': 'B',
                                     'type': 'FLOAT'},
                                    {'name': 'C',
                                     'type': 'STRING'},
                                    {'name': 'D',
                                     'type': 'TIMESTAMP'}]}

        self.table.create(TABLE_ID + test_id, test_schema_1)
        assert self.sut.verify_schema(
            self.dataset_prefix + "1", TABLE_ID + test_id, test_schema_2)

    def test_retrieve_schema(self):
        # Issue #24 schema function returns the schema in biquery
        test_id = "15"
        test_schema = {
            'fields': [
                {'name': 'A', 'type': 'FLOAT', 'mode': 'NULLABLE'},
                {'name': 'B', 'type': 'FLOAT', 'mode': 'NULLABLE'},
                {'name': 'C', 'type': 'STRING', 'mode': 'NULLABLE'},
                {'name': 'D', 'type': 'TIMESTAMP', 'mode': 'NULLABLE'}
            ]
        }

        self.table.create(TABLE_ID + test_id, test_schema)
        actual = self.sut.schema(self.dataset_prefix + "1", TABLE_ID + test_id)
        expected = test_schema['fields']
        assert expected == actual, 'Expected schema used to create table'

    def test_schema_is_subset_passes_if_subset(self):
        # Issue #24 schema_is_subset indicates whether the schema of the
        # dataframe is a subset of the schema of the bigquery table
        test_id = '16'

        table_name = TABLE_ID + test_id
        dataset = self.dataset_prefix + '1'

        table_schema = {'fields': [{'name': 'A',
                                    'type': 'FLOAT'},
                                   {'name': 'B',
                                    'type': 'FLOAT'},
                                   {'name': 'C',
                                    'type': 'STRING'}]}
        tested_schema = {'fields': [{'name': 'A',
                                     'type': 'FLOAT'},
                                    {'name': 'B',
                                     'type': 'FLOAT'}]}

        self.table.create(table_name, table_schema)

        assert self.sut.schema_is_subset(
            dataset, table_name, tested_schema) is True

    def test_schema_is_subset_fails_if_not_subset(self):
        # For pull request #24
        test_id = '17'

        table_name = TABLE_ID + test_id
        dataset = self.dataset_prefix + '1'

        table_schema = {'fields': [{'name': 'A',
                                    'type': 'FLOAT'},
                                   {'name': 'B',
                                    'type': 'FLOAT'},
                                   {'name': 'C',
                                    'type': 'STRING'}]}
        tested_schema = {'fields': [{'name': 'A',
                                     'type': 'FLOAT'},
                                    {'name': 'C',
                                     'type': 'FLOAT'}]}

        self.table.create(table_name, table_schema)

        assert self.sut.schema_is_subset(
            dataset, table_name, tested_schema) is False

    def test_upload_data_with_valid_user_schema(self):
        # Issue #46; tests test scenarios with user-provided
        # schemas
        df = tm.makeMixedDataFrame()
        test_id = "18"
        test_schema = [{'name': 'A', 'type': 'FLOAT'},
                       {'name': 'B', 'type': 'FLOAT'},
                       {'name': 'C', 'type': 'STRING'},
                       {'name': 'D', 'type': 'TIMESTAMP'}]
        destination_table = self.destination_table + test_id
        gbq.to_gbq(df, destination_table, _get_project_id(),
                   private_key=self.credentials,
                   table_schema=test_schema)
        dataset, table = destination_table.split('.')
        assert self.table.verify_schema(dataset, table,
                                        dict(fields=test_schema))

    def test_upload_data_with_invalid_user_schema_raises_error(self):
        df = tm.makeMixedDataFrame()
        test_id = "19"
        test_schema = [{'name': 'A', 'type': 'FLOAT'},
                       {'name': 'B', 'type': 'FLOAT'},
                       {'name': 'C', 'type': 'FLOAT'},
                       {'name': 'D', 'type': 'FLOAT'}]
        destination_table = self.destination_table + test_id
        with pytest.raises(gbq.GenericGBQException):
            gbq.to_gbq(df, destination_table, _get_project_id(),
                       private_key=self.credentials,
                       table_schema=test_schema)

    def test_upload_data_with_missing_schema_fields_raises_error(self):
        df = tm.makeMixedDataFrame()
        test_id = "20"
        test_schema = [{'name': 'A', 'type': 'FLOAT'},
                       {'name': 'B', 'type': 'FLOAT'},
                       {'name': 'C', 'type': 'FLOAT'}]
        destination_table = self.destination_table + test_id
        with pytest.raises(gbq.GenericGBQException):
            gbq.to_gbq(df, destination_table, _get_project_id(),
                       private_key=self.credentials,
                       table_schema=test_schema)

    def test_list_dataset(self):
        dataset_id = self.dataset_prefix + "1"
        assert dataset_id in self.dataset.datasets()

    def test_list_table_zero_results(self):
        dataset_id = self.dataset_prefix + "2"
        self.dataset.create(dataset_id)
        table_list = gbq._Dataset(_get_project_id(),
                                  private_key=self.credentials
                                  ).tables(dataset_id)
        assert len(table_list) == 0

    def test_create_dataset(self):
        dataset_id = self.dataset_prefix + "3"
        self.dataset.create(dataset_id)
        assert dataset_id in self.dataset.datasets()

    def test_create_dataset_already_exists(self):
        dataset_id = self.dataset_prefix + "3"
        self.dataset.create(dataset_id)
        with pytest.raises(gbq.DatasetCreationError):
            self.dataset.create(dataset_id)

    def test_delete_dataset(self):
        dataset_id = self.dataset_prefix + "4"
        self.dataset.create(dataset_id)
        self.dataset.delete(dataset_id)
        assert dataset_id not in self.dataset.datasets()

    def test_delete_dataset_not_found(self):
        dataset_id = self.dataset_prefix + "not_found"
        with pytest.raises(gbq.NotFoundException):
            self.dataset.delete(dataset_id)

    def test_dataset_exists(self):
        dataset_id = self.dataset_prefix + "5"
        self.dataset.create(dataset_id)
        assert self.dataset.exists(dataset_id)

    def create_table_data_dataset_does_not_exist(self):
        dataset_id = self.dataset_prefix + "6"
        table_id = TABLE_ID + "1"
        table_with_new_dataset = gbq._Table(_get_project_id(), dataset_id)
        df = make_mixed_dataframe_v2(10)
        table_with_new_dataset.create(table_id, gbq._generate_bq_schema(df))
        assert self.dataset.exists(dataset_id)
        assert table_with_new_dataset.exists(table_id)

    def test_dataset_does_not_exist(self):
        assert not self.dataset.exists(self.dataset_prefix + "_not_found")<|MERGE_RESOLUTION|>--- conflicted
+++ resolved
@@ -1,9 +1,6 @@
 # -*- coding: utf-8 -*-
 
-<<<<<<< HEAD
 import logging
-=======
->>>>>>> 874b26bd
 import os
 import re
 import sys
@@ -20,14 +17,10 @@
 from pandas.compat.numpy import np_datetime64_compat
 from pandas_gbq import gbq
 
-<<<<<<< HEAD
-from pandas_gbq import gbq
-=======
 try:
     import mock
 except ImportError:
     from unittest import mock
->>>>>>> 874b26bd
 
 TABLE_ID = 'new_test'
 
