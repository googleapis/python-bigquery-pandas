--- conflicted
+++ resolved
@@ -12,13 +12,9 @@
 parentdir_prefix = pandas_gbq-
 
 [flake8]
-<<<<<<< HEAD
-ignore = E731, I002
-=======
 ignore = E731
 
 [isort]
 default_section=THIRDPARTY
 known_first_party=pandas_gbq
-multi_line_output=4
->>>>>>> 369959a6
+multi_line_output=4