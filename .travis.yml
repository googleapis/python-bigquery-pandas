--- conflicted
+++ resolved
@@ -3,17 +3,10 @@
 language: python
 
 env:
-<<<<<<< HEAD
-  - PYTHON=2.7 PANDAS=0.19.2 COVERAGE='false' LINT='true' AUTH='s_path'
-  - PYTHON=3.5 PANDAS=0.18.1 COVERAGE='true' LINT='false' AUTH='s_path'
-  - PYTHON=3.6 PANDAS=0.20.1 COVERAGE='false' LINT='false' AUTH='s_cred'
-  - PYTHON=3.6 PANDAS=MASTER COVERAGE='false' LINT='true' AUTH='s_cred'
-=======
-  - PYTHON=2.7 PANDAS=0.19.2 COVERAGE='false' LINT='true' PYENV_VERSION=2.7.14
-  - PYTHON=3.5 PANDAS=0.18.1 COVERAGE='true' LINT='false' PYENV_VERSION=3.5.4
-  - PYTHON=3.6 PANDAS=0.20.1 COVERAGE='false' LINT='false' PYENV_VERSION=3.6.1
-  - PYTHON=3.6 PANDAS=MASTER COVERAGE='false' LINT='true' PYENV_VERSION=3.6.1
->>>>>>> d038aceb
+  - PYTHON=2.7 PANDAS=0.19.2 COVERAGE='false' LINT='true' PYENV_VERSION=2.7.14 AUTH='s_path'
+  - PYTHON=3.5 PANDAS=0.18.1 COVERAGE='true' LINT='false' PYENV_VERSION=3.5.4 AUTH='s_path'
+  - PYTHON=3.6 PANDAS=0.20.1 COVERAGE='false' LINT='false' PYENV_VERSION=3.6.1 AUTH='s_cred'
+  - PYTHON=3.6 PANDAS=MASTER COVERAGE='false' LINT='true' PYENV_VERSION=3.6.1 AUTH='s_cred'
 
 before_install:
   - echo "before_install"
@@ -51,12 +44,6 @@
     fi
 
 script:
-<<<<<<< HEAD
-  - if [[ $AUTH == 's_path' ]]; then pytest -m 'not local_auth and not s_cred_auth' -v --cov=pandas_gbq --cov-report xml:/tmp/pytest-cov.xml pandas_gbq  ; fi
-  - if [[ $AUTH == 's_cred' ]]; then pytest -m 'not local_auth and not s_path_auth' -v --cov=pandas_gbq --cov-report xml:/tmp/pytest-cov.xml pandas_gbq  ; fi
-  - if [[ $COVERAGE == 'true' ]]; then codecov ; fi
-  - if [[ $LINT == 'true' ]]; then flake8 pandas_gbq -v ; fi
-=======
   - if [[ $PYTHON == '2.7' ]]; then nox -s test27 ; fi
   - if [[ $PYTHON == '3.5' ]]; then nox -s test35 ; fi
   - if [[ $PYTHON == '3.6' ]] && [[ "$PANDAS" == "MASTER" ]]; then nox -s test36master ; fi
@@ -65,5 +52,4 @@
       pytest -v tests ;
     fi
   - if [[ $COVERAGE == 'true' ]]; then nox -s cover ; fi
-  - if [[ $LINT == 'true' ]]; then nox -s lint ; fi
->>>>>>> d038aceb
+  - if [[ $LINT == 'true' ]]; then nox -s lint ; fi