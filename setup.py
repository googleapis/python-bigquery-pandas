--- conflicted
+++ resolved
@@ -32,12 +32,8 @@
     "google-auth-oauthlib",
     # 2.4.* has a bug where waiting for the query can hang indefinitely.
     # https://github.com/pydata/pandas-gbq/issues/343
-<<<<<<< HEAD
-    "google-cloud-bigquery >=1.26.1,<3.0.0dev,!=2.4.*",
+    "google-cloud-bigquery >=1.26.1,<4.0.0dev,!=2.4.*",
     "google-cloud-bigquery-storage >=1.1.0,<3.0.0dev",
-=======
-    "google-cloud-bigquery[bqstorage,pandas] >=1.11.1,<4.0.0dev,!=2.4.*",
->>>>>>> 3f7900bf
 ]
 extras = {
     "tqdm": "tqdm>=4.23.0",
